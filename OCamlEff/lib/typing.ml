open Ast

type error =
  | Occurs_check
  | NoVariable of string
  | UnificationFailed of tyexp * tyexp

module R : sig
  open Base

  type 'a t

  val bind : 'a t -> f:('a -> 'b t) -> 'b t
  val return : 'a -> 'a t
  val fail : error -> 'a t

  include Monad.Infix with type 'a t := 'a t

  module Syntax : sig
    val ( let* ) : 'a t -> ('a -> 'b t) -> 'b t
  end

  val fresh : int t
  (** Creation of a fresh name from internal state *)

  val run : 'a t -> ('a, error) Result.t
  (** Running a transformer: getting the inner result value *)
end = struct
  (* A compositon: State monad after Result monad *)
  type 'a t = int -> int * ('a, error) Result.t

  let ( >>= ) : 'a 'b. 'a t -> ('a -> 'b t) -> 'b t =
   fun m f st ->
    let last, r = m st in
    match r with Result.Error x -> (last, Error x) | Ok a -> f a last

  let fail e st = (st, Result.error e)
  let return x last = (last, Result.ok x)
  let bind x ~f = x >>= f

  let ( >>| ) : 'a 'b. 'a t -> ('a -> 'b) -> 'b t =
   fun x f st ->
    match x st with
    | st, Ok x -> (st, Ok (f x))
    | st, Result.Error e -> (st, Result.Error e)

  module Syntax = struct let ( let* ) x f = bind x ~f end

  let fresh : int t = fun last -> (last + 1, Result.Ok last)
  let run m = snd (m 0)
end

type fresh = int

let arrow l r = TArrow (l, r)

module VarSet = struct
  include Caml.Set.Make (Int)

  let pp ppf s =
    Format.fprintf ppf "[ ";
    iter (Format.fprintf ppf "%d; ") s;
    Format.fprintf ppf "]"

  let fold_R f acc set =
    fold
      (fun x acc ->
        let open R.Syntax in
        let* acc = acc in
        f acc x )
      acc set
end

type binder_set = VarSet.t [@@deriving show {with_path= false}]
type scheme = S of binder_set * tyexp [@@deriving show {with_path= false}]

module TypeMap = Map.Make (struct
  type t = id

  let compare = compare
end)

module SubstMap = Map.Make (struct
  type t = fresh

  let compare = compare
end)

module Subst : sig
  type t

  val empty : t
  val singleton : fresh -> tyexp -> t
  val find : fresh -> t -> tyexp
  val remove : fresh -> t -> t
  val apply : t -> tyexp -> tyexp
  val union : t -> t -> t
  val compose : t -> t -> t
  val ( ++ ) : t -> t -> t
end = struct
  type t = tyexp SubstMap.t

  let empty = SubstMap.empty
  let singleton k v = SubstMap.add k v empty
  let find k xs = SubstMap.find k xs
  let remove k xs = SubstMap.remove k xs

  let apply s =
    let rec helper = function
      | TVar x -> (
        match find x s with exception Not_found -> TVar x | x -> x )
      | TArrow (l, r) -> TArrow (helper l, helper r)
      | other -> other in
    helper

  let union xs ys = SubstMap.union (fun _ v1 _ -> Some v1) xs ys
  let compose s1 s2 = union (SubstMap.map (apply s1) s2) s2
  let ( ++ ) = compose
end

module Type = struct
  type t = tyexp

  let rec occurs_in v = function
    | TVar x -> x = v
    | TArrow (l, r) -> occurs_in v l || occurs_in v r
    | TInt | TBool | TString -> false
    | TList tyexp -> occurs_in v tyexp
    | TTuple tyexp_l -> List.exists (fun tyexp -> occurs_in v tyexp) tyexp_l

  let free_vars =
    let rec helper acc = function
      | TInt | TBool | TString -> acc
      | TVar x -> VarSet.add x acc
      | TArrow (l, r) -> helper (helper acc l) r
      | TList tyexp -> helper acc tyexp
      | TTuple tyexp_l ->
          List.fold_left (fun acc tyexp -> helper acc tyexp) acc tyexp_l in
    helper VarSet.empty

  let apply subst t = Subst.apply subst t
end

module Scheme = struct
  type t = scheme

  let occurs_in v = function
    | S (xs, tyexp) -> (not (VarSet.mem v xs)) && Type.occurs_in v tyexp

  let free_vars = function
    | S (bs, tyexp) -> VarSet.fold VarSet.remove (Type.free_vars tyexp) bs

  let apply sub (S (names, ty)) =
    let s2 = VarSet.fold (fun k s -> Subst.remove k s) names sub in
    S (names, Type.apply s2 ty)
end

module TypeContext = struct
  type t = scheme TypeMap.t

  let extend id scheme = TypeMap.add id scheme
  let empty = TypeMap.empty

  let free_vars t =
    TypeMap.fold
      (fun _ v acc -> VarSet.union acc (Scheme.free_vars v))
      t VarSet.empty

  let apply s context = TypeMap.map (Scheme.apply s) context
end

open R
open R.Syntax

let unify l r =
  let rec helper l r =
    match (l, r) with
    | TInt, TInt | TBool, TBool | TString, TString -> return Subst.empty
    | TList tyexp_1, tyexp_2 | tyexp_1, TList tyexp_2 -> helper tyexp_1 tyexp_2
    | TTuple _, TTuple _ -> failwith "unimpl"
    | TVar b, t when Type.occurs_in b t -> fail Occurs_check
    | TVar a, TVar b when Int.equal a b -> return Subst.empty
    | TVar b, t | t, TVar b -> return (Subst.singleton b t)
    | TArrow (l1, r1), TArrow (l2, r2) ->
        let* subs1 = helper l1 l2 in
        let* subs2 = helper (Type.apply subs1 r1) (Type.apply subs1 r2) in
        return (Subst.compose subs1 subs2)
    | _ -> fail (UnificationFailed (l, r)) in
  helper l r

let instantiate (S (bs, t)) =
  VarSet.fold_R
    (fun typ name ->
      let* f1 = fresh in
      return @@ Subst.apply (Subst.singleton name (TVar f1)) typ )
    bs (return t)

let generalize context tyexp =
  let free =
    VarSet.diff (Type.free_vars tyexp) (TypeContext.free_vars context) in
  S (free, tyexp)

let lookup_context e xs =
  match TypeMap.find e xs with
  | (exception Caml.Not_found) | (exception Not_found) -> fail (NoVariable e)
  | scheme ->
      let* ans = instantiate scheme in
      return (Subst.empty, ans)

let fresh_var = fresh >>| fun n -> TVar n

let infer =
  let rec (helper : TypeContext.t -> exp -> (Subst.t * tyexp) R.t) =
   fun context -> function
    | EConst x -> (
      match x with
      | CInt _ -> return (Subst.empty, TInt)
      | CBool _ -> return (Subst.empty, TBool)
      | CString _ -> return (Subst.empty, TString) )
    | EOp (op, exp1, exp2) -> (
        let* s1, t1 = helper context exp1 in
        let* s2, t2 = helper context exp2 in
        let* s = unify t1 t2 in
        match (op, exp1, exp2) with
        | Add, _, _ | Sub, _, _ | Mul, _, _ | Div, _, _ ->
            let* s_int = unify t1 TInt in
            let app = Subst.apply Subst.(s ++ s_int) t1 in
            return (Subst.(s ++ s1 ++ s2 ++ s_int), arrow app (arrow app TInt))
        | _, _, _ -> return (Subst.(s1 ++ s2 ++ s), arrow t1 (arrow t1 TBool)) )
    | EUnOp (op, exp) -> (
        let* s, t = helper context exp in
        match op with
        | Minus ->
            let* s_int = unify t TInt in
            let app = Subst.apply s_int t in
            return (Subst.(s_int ++ s), arrow app TInt)
        | Not ->
            let* s_bool = unify t TInt in
            let app = Subst.apply s_bool t in
            return (Subst.(s_bool ++ s), arrow app TBool) )
    | EVar x ->
        let* subst, tyexp = lookup_context x context in
        return (subst, tyexp)
    | EList exps -> (
      match exps with
      | hd :: tl ->
          let* s1, t1 = helper context hd in
          let* s_tl, t_tl = helper context (EList tl) in
          let* s = unify t1 t_tl in
          return (Subst.(s1 ++ s_tl ++ s), TList (Subst.apply s t1))
      | [] ->
          let* fresh = fresh_var in
          return (Subst.empty, TList fresh) )
    | ETuple exps -> (
      match exps with
      | hd :: tl -> (
          let* s1, t1 = helper context hd in
          let* s_tl, t_tl = helper context (ETuple tl) in
          match t_tl with
          | TTuple tyexps -> return (Subst.(s1 ++ s_tl), TTuple (t1 :: tyexps))
          | _ -> failwith "error" )
      | [] -> return (Subst.empty, TTuple []) )
    | _ -> failwith "unimpl" in
  helper

let w e = Result.map (fun (_, t) -> t) (run (infer TypeContext.empty e))

let rec tyexp_to_st = function
  | TInt -> "int"
  | TString -> "string"
  | TBool -> "bool"
  | TList tyexp -> String.concat " " [tyexp_to_st tyexp; "list"]
  | TArrow (tyexp1, tyexp2) ->
      String.concat " " [tyexp_to_st tyexp1; "->"; tyexp_to_st tyexp2]
  | TVar x -> string_of_int x
  | TTuple l ->
      let line =
        List.fold_left (fun ln tyexp -> ln ^ ";" ^ tyexp_to_st tyexp) "" l in
      String.concat "" ["("; line; ")"]

let error_to_st = function
  | Occurs_check -> "oc check"
  | NoVariable _ -> "no var"
  | UnificationFailed (x, y) ->
      String.concat " " ["uni fail:"; tyexp_to_st x; tyexp_to_st y]

let%test _ =
  match w (EList [EConst (CInt 5); EConst (CInt 6); EConst (CInt 3)]) with
  | Error x ->
      Printf.printf "%s\n" (error_to_st x);
      Printf.printf "-----\n";
      false
  | Ok x ->
      Printf.printf "%s\n" (tyexp_to_st x);
      Printf.printf "-----\n";
      true

let%test _ =
  match w (EOp (Add, EConst (CInt 5), EConst (CInt 6))) with
  | Error x ->
      Printf.printf "%s\n" (error_to_st x);
      Printf.printf "-----\n";
      false
  | Ok x ->
      Printf.printf "%s\n" (tyexp_to_st x);
      Printf.printf "-----\n";
      true

let%test _ =
<<<<<<< HEAD
  match w (ETuple [EConst (CInt 5); EConst (CString "kek")]) with
=======
  match w (ETuple [ EConst (CInt 5); EConst (CString "kk") ]) with
>>>>>>> 14f1a9fb
  | Error x ->
      Printf.printf "%s\n" (error_to_st x);
      Printf.printf "-----\n";
      false
  | Ok x ->
      Printf.printf "%s\n" (tyexp_to_st x);
      Printf.printf "-----\n";
      true<|MERGE_RESOLUTION|>--- conflicted
+++ resolved
@@ -307,11 +307,7 @@
       true
 
 let%test _ =
-<<<<<<< HEAD
-  match w (ETuple [EConst (CInt 5); EConst (CString "kek")]) with
-=======
   match w (ETuple [ EConst (CInt 5); EConst (CString "kk") ]) with
->>>>>>> 14f1a9fb
   | Error x ->
       Printf.printf "%s\n" (error_to_st x);
       Printf.printf "-----\n";
