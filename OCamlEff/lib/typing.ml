--- conflicted
+++ resolved
@@ -319,13 +319,7 @@
 
 let return_with_debug ctx exp res =
   let s, t = res in
-<<<<<<< HEAD
-  let () = Printf.printf "Context:\n" in
   let () = TypeContext.pp ctx in
-  let () = Printf.printf "Subst:\n" in
-=======
-  let () = TypeContext.pp ctx in
->>>>>>> 8e1614c5
   let () = Subst.pp s in
   let () = Printf.printf "Expression: %s\n" (show_exp exp) in
   let () = Printf.printf "Type: %s\n\n" (show_tyexp t) in
@@ -394,13 +388,7 @@
       | Not ->
         let* s_bool = unify t TBool in
         return_with_debug context expr (Subst.(s_bool ++ s), TBool))
-<<<<<<< HEAD
-    | EVar x ->
-      let* s, t = lookup_context x context in
-      return_with_debug context expr (s, t)
-=======
     | EVar x -> lookup_context x context
->>>>>>> 8e1614c5
     | ETuple exps ->
       (match exps with
       | hd :: tl ->
@@ -582,26 +570,9 @@
    fun x y -> x :: y
    |} *)
 
-<<<<<<< HEAD
 (* let%test _ = test {|
    function
 | a :: b :: c -> a * b
 | [a] -> a
 | _ -> 0
-|} *)
-=======
-(* let%expect_test _ =
-   let _ =
-    let subst =
-      unify
-        (TArrow (TArrow (TInt, TString), TArrow (TString, TInt)))
-        (TArrow (TArrow (TVar 1, TVar 2), TArrow (TVar 3, TVar 4)))
-    in
-    let open Caml.Format in
-    match R.run subst with
-    | Result.Error e -> pp_error std_formatter e
-    | Ok subst -> Subst.pp subst
-   in
-   [%expect {| [ 1 -> int 2 -> int ] |}]
-   ;; *)
->>>>>>> 8e1614c5
+|} *)