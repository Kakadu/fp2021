--- conflicted
+++ resolved
@@ -564,11 +564,6 @@
   let y = matcher 1 <- must be 3 upon success
 *)
 let%test _ =
-<<<<<<< HEAD
-  test
-    "let fact = let rec helper acc = function 0 -> acc | n -> helper (acc * n) (n - 1) in helper 1;; let ans = fact 10 "
-    ""
-=======
   eval_test
     [ DEffect ("Failure", TArrow (TInt, TInt))
     ; DLet
@@ -592,5 +587,4 @@
     ; DLet (false, PVar "y", EApp (EVar "matcher", EConst (CInt 1)))
     ]
     "Failure -> eff helper -> x matcher -> x y -> 0 "
->>>>>>> 733f10d6
 ;;