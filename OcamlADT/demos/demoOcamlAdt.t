--- conflicted
+++ resolved
@@ -128,13 +128,8 @@
   val test2 = false
   $$$$
   $ ./demoOcamlADT.exe <<-EOF
-<<<<<<< HEAD
   > let rec fib n k = if n < 2 then n else fib (n-1) (fun l -> fib (n-2) (fun r -> k (l+r)))
   > let ans = fib 5 (fun x -> x)
   val fib = <fun>
   val ans = 1
-  $$$$
-=======
-  > let fib n k = if n < 2 then n else fib (n-1) (fun l -> fib (n-2) (fun r -> k (l+r)))
-  > let ans = fib 5 (fun x -> x)
->>>>>>> 8c290fc7
+  $$$$